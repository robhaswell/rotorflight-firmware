/*
 * This file is part of Cleanflight and Betaflight.
 *
 * Cleanflight and Betaflight are free software. You can redistribute
 * this software and/or modify this software under the terms of the
 * GNU General Public License as published by the Free Software
 * Foundation, either version 3 of the License, or (at your option)
 * any later version.
 *
 * Cleanflight and Betaflight are distributed in the hope that they
 * will be useful, but WITHOUT ANY WARRANTY; without even the implied
 * warranty of MERCHANTABILITY or FITNESS FOR A PARTICULAR PURPOSE.
 * See the GNU General Public License for more details.
 *
 * You should have received a copy of the GNU General Public License
 * along with this software.
 *
 * If not, see <http://www.gnu.org/licenses/>.
 */

/*
 Created by Marcin Baliniak
 some functions based on MinimOSD

 OSD-CMS separation by jflyper
 */

#include <stdbool.h>
#include <stdint.h>
#include <stdlib.h>
#include <string.h>
#include <ctype.h>
#include <math.h>

#include "platform.h"

#ifdef USE_OSD

#include "blackbox/blackbox.h"
#include "blackbox/blackbox_io.h"

#include "build/build_config.h"
#include "build/version.h"

#include "cms/cms.h"

#include "common/axis.h"
#include "common/maths.h"
#include "common/printf.h"
#include "common/typeconversion.h"
#include "common/utils.h"

#include "config/feature.h"

#include "drivers/display.h"
#include "drivers/flash.h"
#include "drivers/max7456_symbols.h"
#include "drivers/sdcard.h"
#include "drivers/time.h"

#include "fc/rc_controls.h"
#include "fc/rc_modes.h"
#include "fc/runtime_config.h"

#if defined(USE_GYRO_DATA_ANALYSE)
#include "flight/gyroanalyse.h"
#endif
#include "flight/imu.h"
#include "flight/position.h"

#include "io/asyncfatfs/asyncfatfs.h"
#include "io/beeper.h"
#include "io/flashfs.h"
#include "io/gps.h"

#include "osd/osd.h"
#include "osd/osd_elements.h"

#include "pg/pg.h"
#include "pg/pg_ids.h"
#include "pg/stats.h"

#include "rx/rx.h"

#include "sensors/acceleration.h"
#include "sensors/battery.h"
#include "sensors/esc_sensor.h"
#include "sensors/sensors.h"

#ifdef USE_HARDWARE_REVISION_DETECTION
#include "hardware_revision.h"
#endif

const char * const osdTimerSourceNames[] = {
    "ON TIME  ",
    "TOTAL ARM",
    "LAST ARM ",
    "ON/ARM   "
};

// Things in both OSD and CMS

#define IS_HI(X)  (rcData[X] > 1750)
#define IS_LO(X)  (rcData[X] < 1250)
#define IS_MID(X) (rcData[X] > 1250 && rcData[X] < 1750)

timeUs_t osdFlyTime = 0;
#if defined(USE_ACC)
float osdGForce = 0;
#endif

static bool showVisualBeeper = false;

static statistic_t stats;
timeUs_t resumeRefreshAt = 0;
#define REFRESH_1S    1000 * 1000

static uint8_t armState;
#ifdef USE_OSD_PROFILES
static uint8_t osdProfile = 1;
#endif
static displayPort_t *osdDisplayPort;

static bool suppressStatsDisplay = false;
static uint8_t osdStatsRowCount = 0;

#ifdef USE_ESC_SENSOR
escSensorData_t *osdEscDataCombined;
#endif

PG_REGISTER_WITH_RESET_FN(osdConfig_t, osdConfig, PG_OSD_CONFIG, 6);

void osdStatSetState(uint8_t statIndex, bool enabled)
{
    if (enabled) {
        osdConfigMutable()->enabled_stats |= (1 << statIndex);
    } else {
        osdConfigMutable()->enabled_stats &= ~(1 << statIndex);
    }
}

bool osdStatGetState(uint8_t statIndex)
{
    return osdConfig()->enabled_stats & (1 << statIndex);
}

void osdWarnSetState(uint8_t warningIndex, bool enabled)
{
    if (enabled) {
        osdConfigMutable()->enabledWarnings |= (1 << warningIndex);
    } else {
        osdConfigMutable()->enabledWarnings &= ~(1 << warningIndex);
    }
}

bool osdWarnGetState(uint8_t warningIndex)
{
    return osdConfig()->enabledWarnings & (1 << warningIndex);
}

#ifdef USE_OSD_PROFILES
void setOsdProfile(uint8_t value)
{
    // 1 ->> 001
    // 2 ->> 010
    // 3 ->> 100
    if (value <= OSD_PROFILE_COUNT) {
        if (value == 0) {
            osdProfile = 1;
        } else {
            osdProfile = 1 << (value - 1);
        }
    }
 }

uint8_t getCurrentOsdProfileIndex(void)
{
    return osdConfig()->osdProfileIndex;
}

void changeOsdProfileIndex(uint8_t profileIndex)
{
    if (profileIndex <= OSD_PROFILE_COUNT) {
        osdConfigMutable()->osdProfileIndex = profileIndex;
        setOsdProfile(profileIndex);
        osdAnalyzeActiveElements();
    }
}
#endif

static void osdDrawElements(timeUs_t currentTimeUs)
{
    displayClearScreen(osdDisplayPort);

    // Hide OSD when OSDSW mode is active
    if (IS_RC_MODE_ACTIVE(BOXOSD)) {
        return;
    }

    osdDrawActiveElements(osdDisplayPort, currentTimeUs);
}

const uint16_t osdTimerDefault[OSD_TIMER_COUNT] = {
        OSD_TIMER(OSD_TIMER_SRC_ON, OSD_TIMER_PREC_SECOND, 10),
        OSD_TIMER(OSD_TIMER_SRC_TOTAL_ARMED, OSD_TIMER_PREC_SECOND, 10)
};

void pgResetFn_osdConfig(osdConfig_t *osdConfig)
{
    // Position elements near centre of screen and disabled by default
    for (int i = 0; i < OSD_ITEM_COUNT; i++) {
        osdConfig->item_pos[i] = OSD_POS(10, 7);
    }

    // Always enable warnings elements by default
    uint16_t profileFlags = 0;
    for (unsigned i = 1; i <= OSD_PROFILE_COUNT; i++) {
        profileFlags |= OSD_PROFILE_FLAG(i);
    }
    osdConfig->item_pos[OSD_WARNINGS] = OSD_POS(9, 10) | profileFlags;

    // Default to old fixed positions for these elements
    osdConfig->item_pos[OSD_CROSSHAIRS]         = OSD_POS(13, 6);
    osdConfig->item_pos[OSD_ARTIFICIAL_HORIZON] = OSD_POS(14, 2);
    osdConfig->item_pos[OSD_HORIZON_SIDEBARS]   = OSD_POS(14, 6);

    // Enable the default stats
    osdConfig->enabled_stats = 0; // reset all to off and enable only a few initially
    osdStatSetState(OSD_STAT_MAX_SPEED, true);
    osdStatSetState(OSD_STAT_MIN_BATTERY, true);
    osdStatSetState(OSD_STAT_MIN_RSSI, true);
    osdStatSetState(OSD_STAT_MAX_CURRENT, true);
    osdStatSetState(OSD_STAT_USED_MAH, true);
    osdStatSetState(OSD_STAT_BLACKBOX, true);
    osdStatSetState(OSD_STAT_BLACKBOX_NUMBER, true);
    osdStatSetState(OSD_STAT_TIMER_2, true);

    osdConfig->units = OSD_UNIT_METRIC;

    // Enable all warnings by default
    for (int i=0; i < OSD_WARNING_COUNT; i++) {
        osdWarnSetState(i, true);
    }
    // turn off RSSI & Link Quality warnings by default
    osdWarnSetState(OSD_WARNING_RSSI, false);
    osdWarnSetState(OSD_WARNING_LINK_QUALITY, false);
    osdWarnSetState(OSD_WARNING_RSSI_DBM, false);

    osdConfig->timers[OSD_TIMER_1] = osdTimerDefault[OSD_TIMER_1];
    osdConfig->timers[OSD_TIMER_2] = osdTimerDefault[OSD_TIMER_2];

    osdConfig->overlay_radio_mode = 2;

    osdConfig->rssi_alarm = 20;
    osdConfig->link_quality_alarm = 80;
    osdConfig->cap_alarm  = 2200;
    osdConfig->alt_alarm  = 100; // meters or feet depend on configuration
    osdConfig->esc_temp_alarm = ESC_TEMP_ALARM_OFF; // off by default
    osdConfig->esc_rpm_alarm = ESC_RPM_ALARM_OFF; // off by default
    osdConfig->esc_current_alarm = ESC_CURRENT_ALARM_OFF; // off by default
    osdConfig->core_temp_alarm = 70; // a temperature above 70C should produce a warning, lockups have been reported above 80C

    osdConfig->ahMaxPitch = 20; // 20 degrees
    osdConfig->ahMaxRoll = 40; // 40 degrees

    osdConfig->osdProfileIndex = 1;
    osdConfig->ahInvert = false;
<<<<<<< HEAD

    for (int i=0; i < OSD_PROFILE_COUNT; i++) {
        osdConfig->profile[i][0] = '\0';
    }
=======
    osdConfig->rssi_dbm_alarm = 60;
>>>>>>> e7e65ae0
}

static void osdDrawLogo(int x, int y)
{
    // display logo and help
    int fontOffset = 160;
    for (int row = 0; row < 4; row++) {
        for (int column = 0; column < 24; column++) {
            if (fontOffset <= SYM_END_OF_FONT)
                displayWriteChar(osdDisplayPort, x + column, y + row, fontOffset++);
        }
    }
}

void osdInit(displayPort_t *osdDisplayPortToUse)
{
    if (!osdDisplayPortToUse) {
        return;
    }

    STATIC_ASSERT(OSD_POS_MAX == OSD_POS(31,31), OSD_POS_MAX_incorrect);

    osdDisplayPort = osdDisplayPortToUse;
#ifdef USE_CMS
    cmsDisplayPortRegister(osdDisplayPort);
#endif

    armState = ARMING_FLAG(ARMED);

    osdResetAlarms();

    displayClearScreen(osdDisplayPort);

    osdDrawLogo(3, 1);

    char string_buffer[30];
    tfp_sprintf(string_buffer, "V%s", FC_VERSION_STRING);
    displayWrite(osdDisplayPort, 20, 6, string_buffer);
#ifdef USE_CMS
    displayWrite(osdDisplayPort, 7, 8,  CMS_STARTUP_HELP_TEXT1);
    displayWrite(osdDisplayPort, 11, 9, CMS_STARTUP_HELP_TEXT2);
    displayWrite(osdDisplayPort, 11, 10, CMS_STARTUP_HELP_TEXT3);
#endif

#ifdef USE_RTC_TIME
    char dateTimeBuffer[FORMATTED_DATE_TIME_BUFSIZE];
    if (osdFormatRtcDateTime(&dateTimeBuffer[0])) {
        displayWrite(osdDisplayPort, 5, 12, dateTimeBuffer);
    }
#endif

    displayResync(osdDisplayPort);

    resumeRefreshAt = micros() + (4 * REFRESH_1S);
#ifdef USE_OSD_PROFILES
    setOsdProfile(osdConfig()->osdProfileIndex);
#endif
    osdAnalyzeActiveElements();
}

bool osdInitialized(void)
{
    return osdDisplayPort;
}

static void osdResetStats(void)
{
    stats.max_current  = 0;
    stats.max_speed    = 0;
    stats.min_voltage  = 5000;
    stats.min_rssi     = 99; // percent
    stats.max_altitude = 0;
    stats.max_distance = 0;
    stats.armed_time   = 0;
    stats.max_g_force  = 0;
    stats.max_esc_temp = 0;
    stats.max_esc_rpm  = 0;
    stats.min_link_quality =  (linkQualitySource == LQ_SOURCE_RX_PROTOCOL_CRSF) ? 300 : 99; // CRSF  : percent
    stats.min_rssi_dbm = 0;
}

static void osdUpdateStats(void)
{
    int16_t value = 0;

#ifdef USE_GPS
    value = gpsSol.groundSpeed;
    if (stats.max_speed < value) {
        stats.max_speed = value;
    }
#endif

    value = getBatteryVoltage();
    if (stats.min_voltage > value) {
        stats.min_voltage = value;
    }

    value = getAmperage() / 100;
    if (stats.max_current < value) {
        stats.max_current = value;
    }

    value = getRssiPercent();
    if (stats.min_rssi > value) {
        stats.min_rssi = value;
    }

    int32_t altitudeCm = getEstimatedAltitudeCm();
    if (stats.max_altitude < altitudeCm) {
        stats.max_altitude = altitudeCm;
    }

#if defined(USE_ACC)
    if (stats.max_g_force < osdGForce) {
        stats.max_g_force = osdGForce;
    }
#endif

#ifdef USE_RX_LINK_QUALITY_INFO
    value = rxGetLinkQualityPercent();
    if (stats.min_link_quality > value) {
        stats.min_link_quality = value;
    }
#endif

#ifdef USE_RX_RSSI_DBM
    value = getRssiDbm();
    if (stats.min_rssi_dbm < value) {
        stats.min_rssi_dbm = value;
    }
#endif

#ifdef USE_GPS
    if (STATE(GPS_FIX) && STATE(GPS_FIX_HOME)) {
        value = GPS_distanceToHome;

        if (stats.max_distance < GPS_distanceToHome) {
            stats.max_distance = GPS_distanceToHome;
        }
    }
#endif
#ifdef USE_ESC_SENSOR
    if (featureIsEnabled(FEATURE_ESC_SENSOR)) {
        value = osdEscDataCombined->temperature;
        if (stats.max_esc_temp < value) {
            stats.max_esc_temp = value;
        }
        value = calcEscRpm(osdEscDataCombined->rpm);
        if (stats.max_esc_rpm < value) {
            stats.max_esc_rpm = value;
        }
    }
#endif
}

#ifdef USE_BLACKBOX

static void osdGetBlackboxStatusString(char * buff)
{
    bool storageDeviceIsWorking = isBlackboxDeviceWorking();
    uint32_t storageUsed = 0;
    uint32_t storageTotal = 0;

    switch (blackboxConfig()->device) {
#ifdef USE_SDCARD
    case BLACKBOX_DEVICE_SDCARD:
        if (storageDeviceIsWorking) {
            storageTotal = sdcard_getMetadata()->numBlocks / 2000;
            storageUsed = storageTotal - (afatfs_getContiguousFreeSpace() / 1024000);
        }
        break;
#endif

#ifdef USE_FLASHFS
    case BLACKBOX_DEVICE_FLASH:
        if (storageDeviceIsWorking) {

            const flashPartition_t *flashPartition = flashPartitionFindByType(FLASH_PARTITION_TYPE_FLASHFS);
            const flashGeometry_t *flashGeometry = flashGetGeometry();

            storageTotal = ((FLASH_PARTITION_SECTOR_COUNT(flashPartition) * flashGeometry->sectorSize) / 1024);
            storageUsed = flashfsGetOffset() / 1024;
        }
        break;
#endif

    default:
        break;
    }

    if (storageDeviceIsWorking) {
        const uint16_t storageUsedPercent = (storageUsed * 100) / storageTotal;
        tfp_sprintf(buff, "%d%%", storageUsedPercent);
    } else {
        tfp_sprintf(buff, "FAULT");
    }
}
#endif

static void osdDisplayStatisticLabel(uint8_t y, const char * text, const char * value)
{
    displayWrite(osdDisplayPort, 2, y, text);
    displayWrite(osdDisplayPort, 20, y, ":");
    displayWrite(osdDisplayPort, 22, y, value);
}

/*
 * Test if there's some stat enabled
 */
static bool isSomeStatEnabled(void)
{
    return (osdConfig()->enabled_stats != 0);
}

// *** IMPORTANT ***
// The stats display order was previously required to match the enumeration definition so it matched
// the order shown in the configurator. However, to allow reordering this screen without breaking the
// compatibility, this requirement has been relaxed to a best effort approach. Reordering the elements
// on the stats screen will have to be more beneficial than the hassle of not matching exactly to the
// configurator list.

static uint8_t osdShowStats(uint16_t endBatteryVoltage, int statsRowCount)
{
    uint8_t top = 0;
    char buff[OSD_ELEMENT_BUFFER_LENGTH];
    bool displayLabel = false;

    // if statsRowCount is 0 then we're running an initial analysis of the active stats items
    if (statsRowCount > 0) {
        const int availableRows = osdDisplayPort->rows;
        int displayRows = MIN(statsRowCount, availableRows);
        if (statsRowCount < availableRows) {
            displayLabel = true;
            displayRows++;
        }
        top = (availableRows - displayRows) / 2;  // center the stats vertically
    }

    if (displayLabel) {
        displayWrite(osdDisplayPort, 2, top++, "  --- STATS ---");
    }

    if (osdStatGetState(OSD_STAT_RTC_DATE_TIME)) {
        bool success = false;
#ifdef USE_RTC_TIME
        success = osdFormatRtcDateTime(&buff[0]);
#endif
        if (!success) {
            tfp_sprintf(buff, "NO RTC");
        }

        displayWrite(osdDisplayPort, 2, top++, buff);
    }

    if (osdStatGetState(OSD_STAT_TIMER_1)) {
        osdFormatTimer(buff, false, (OSD_TIMER_SRC(osdConfig()->timers[OSD_TIMER_1]) == OSD_TIMER_SRC_ON ? false : true), OSD_TIMER_1);
        osdDisplayStatisticLabel(top++, osdTimerSourceNames[OSD_TIMER_SRC(osdConfig()->timers[OSD_TIMER_1])], buff);
    }

    if (osdStatGetState(OSD_STAT_TIMER_2)) {
        osdFormatTimer(buff, false, (OSD_TIMER_SRC(osdConfig()->timers[OSD_TIMER_2]) == OSD_TIMER_SRC_ON ? false : true), OSD_TIMER_2);
        osdDisplayStatisticLabel(top++, osdTimerSourceNames[OSD_TIMER_SRC(osdConfig()->timers[OSD_TIMER_2])], buff);
    }

    if (osdStatGetState(OSD_STAT_MAX_ALTITUDE)) {
        const int alt = osdGetMetersToSelectedUnit(stats.max_altitude) / 10;
        tfp_sprintf(buff, "%d.%d%c", alt / 10, alt % 10, osdGetMetersToSelectedUnitSymbol());
        osdDisplayStatisticLabel(top++, "MAX ALTITUDE", buff);
    }

#ifdef USE_GPS
    if (featureIsEnabled(FEATURE_GPS)) {
        if (osdStatGetState(OSD_STAT_MAX_SPEED)) {
            tfp_sprintf(buff, "%d%c", osdGetSpeedToSelectedUnit(stats.max_speed), osdGetSpeedToSelectedUnitSymbol());
            osdDisplayStatisticLabel(top++, "MAX SPEED", buff);
        }

        if (osdStatGetState(OSD_STAT_MAX_DISTANCE)) {
            tfp_sprintf(buff, "%d%c", osdGetMetersToSelectedUnit(stats.max_distance), osdGetMetersToSelectedUnitSymbol());
            osdDisplayStatisticLabel(top++, "MAX DISTANCE", buff);
        }

        if (osdStatGetState(OSD_STAT_FLIGHT_DISTANCE)) {
            const uint32_t distanceFlown = GPS_distanceFlownInCm / 100;
            tfp_sprintf(buff, "%d%c", osdGetMetersToSelectedUnit(distanceFlown), osdGetMetersToSelectedUnitSymbol());
            osdDisplayStatisticLabel(top++, "FLIGHT DISTANCE", buff);
        }
    }
#endif

    if (osdStatGetState(OSD_STAT_MIN_BATTERY)) {
        tfp_sprintf(buff, "%d.%02d%c", stats.min_voltage / 100, stats.min_voltage % 100, SYM_VOLT);
        osdDisplayStatisticLabel(top++, "MIN BATTERY", buff);
    }

    if (osdStatGetState(OSD_STAT_END_BATTERY)) {
        tfp_sprintf(buff, "%d.%02d%c", endBatteryVoltage / 100, endBatteryVoltage % 100, SYM_VOLT);
        osdDisplayStatisticLabel(top++, "END BATTERY", buff);
    }

    if (osdStatGetState(OSD_STAT_BATTERY)) {
        tfp_sprintf(buff, "%d.%02d%c", getBatteryVoltage() / 100, getBatteryVoltage() % 100, SYM_VOLT);
        osdDisplayStatisticLabel(top++, "BATTERY", buff);
    }

    if (osdStatGetState(OSD_STAT_MIN_RSSI)) {
        itoa(stats.min_rssi, buff, 10);
        strcat(buff, "%");
        osdDisplayStatisticLabel(top++, "MIN RSSI", buff);
    }

    if (batteryConfig()->currentMeterSource != CURRENT_METER_NONE) {
        if (osdStatGetState(OSD_STAT_MAX_CURRENT)) {
            tfp_sprintf(buff, "%d%c", stats.max_current, SYM_AMP);
            osdDisplayStatisticLabel(top++, "MAX CURRENT", buff);
        }

        if (osdStatGetState(OSD_STAT_USED_MAH)) {
            tfp_sprintf(buff, "%d%c", getMAhDrawn(), SYM_MAH);
            osdDisplayStatisticLabel(top++, "USED MAH", buff);
        }
    }

#ifdef USE_BLACKBOX
    if (osdStatGetState(OSD_STAT_BLACKBOX) && blackboxConfig()->device && blackboxConfig()->device != BLACKBOX_DEVICE_SERIAL) {
        osdGetBlackboxStatusString(buff);
        osdDisplayStatisticLabel(top++, "BLACKBOX", buff);
    }

    if (osdStatGetState(OSD_STAT_BLACKBOX_NUMBER) && blackboxConfig()->device && blackboxConfig()->device != BLACKBOX_DEVICE_SERIAL) {
        itoa(blackboxGetLogNumber(), buff, 10);
        osdDisplayStatisticLabel(top++, "BB LOG NUM", buff);
    }
#endif

#if defined(USE_ACC)
    if (osdStatGetState(OSD_STAT_MAX_G_FORCE) && sensors(SENSOR_ACC)) {
        const int gForce = lrintf(stats.max_g_force * 10);
        tfp_sprintf(buff, "%01d.%01dG", gForce / 10, gForce % 10);
        osdDisplayStatisticLabel(top++, "MAX G-FORCE", buff);
    }
#endif

#ifdef USE_ESC_SENSOR
    if (osdStatGetState(OSD_STAT_MAX_ESC_TEMP)) {
        tfp_sprintf(buff, "%d%c", osdConvertTemperatureToSelectedUnit(stats.max_esc_temp), osdGetTemperatureSymbolForSelectedUnit());
        osdDisplayStatisticLabel(top++, "MAX ESC TEMP", buff);
    }

    if (osdStatGetState(OSD_STAT_MAX_ESC_RPM)) {
        itoa(stats.max_esc_rpm, buff, 10);
        osdDisplayStatisticLabel(top++, "MAX ESC RPM", buff);
    }
#endif

#ifdef USE_RX_LINK_QUALITY_INFO
    if (osdStatGetState(OSD_STAT_MIN_LINK_QUALITY)) {
        tfp_sprintf(buff, "%d", stats.min_link_quality);
        strcat(buff, "%");
        osdDisplayStatisticLabel(top++, "MIN LINK", buff);
    }
#endif

#if defined(USE_GYRO_DATA_ANALYSE)
    if (osdStatGetState(OSD_STAT_MAX_FFT) && featureIsEnabled(FEATURE_DYNAMIC_FILTER)) {
        int value = getMaxFFT();
        if (value > 0) {
            tfp_sprintf(buff, "%dHZ", value);
            osdDisplayStatisticLabel(top++, "PEAK FFT", buff);
        } else {
            osdDisplayStatisticLabel(top++, "PEAK FFT", "THRT<20%");
        }
    }
#endif

#ifdef USE_RX_RSSI_DBM
    if (osdStatGetState(OSD_STAT_MIN_RSSI_DBM)) {
        tfp_sprintf(buff, "%3d", stats.min_rssi_dbm * -1);
        osdDisplayStatisticLabel(top++, "MIN RSSI DBM", buff);
    }
#endif

#ifdef USE_PERSISTENT_STATS
    if (osdStatGetState(OSD_STAT_TOTAL_FLIGHTS)) {
        itoa(statsConfig()->stats_total_flights, buff, 10);
        osdDisplayStatisticLabel(top++, "TOTAL FLIGHTS", buff);
    }
    if (osdStatGetState(OSD_STAT_TOTAL_TIME)) {
        int minutes = statsConfig()->stats_total_time_s / 60;
        tfp_sprintf(buff, "%d:%02dH", minutes / 60, minutes % 60);
        osdDisplayStatisticLabel(top++, "TOTAL FLIGHT TIME", buff);
    }
    if (osdStatGetState(OSD_STAT_TOTAL_DIST)) {
        #define METERS_PER_KILOMETER 1000
        #define METERS_PER_MILE      1609
        if (osdConfig()->units == OSD_UNIT_IMPERIAL) {
            tfp_sprintf(buff, "%dMI", statsConfig()->stats_total_dist_m / METERS_PER_MILE);
        } else {
            tfp_sprintf(buff, "%dKM", statsConfig()->stats_total_dist_m / METERS_PER_KILOMETER);
        }
        osdDisplayStatisticLabel(top++, "TOTAL DISTANCE", buff);
    }
#endif
    return top;
}

static void osdRefreshStats(uint16_t endBatteryVoltage)
{
    displayClearScreen(osdDisplayPort);
    if (osdStatsRowCount == 0) {
        // No stats row count has been set yet.
        // Go through the logic one time to determine how many stats are actually displayed.
        osdStatsRowCount = osdShowStats(endBatteryVoltage, 0);
        // Then clear the screen and commence with normal stats display which will
        // determine if the heading should be displayed and also center the content vertically.
        displayClearScreen(osdDisplayPort);
    }
    osdShowStats(endBatteryVoltage, osdStatsRowCount);
}

static void osdShowArmed(void)
{
    displayClearScreen(osdDisplayPort);
    displayWrite(osdDisplayPort, 12, 7, "ARMED");
}

STATIC_UNIT_TESTED void osdRefresh(timeUs_t currentTimeUs)
{
    static timeUs_t lastTimeUs = 0;
    static bool osdStatsEnabled = false;
    static bool osdStatsVisible = false;
    static timeUs_t osdStatsRefreshTimeUs;
    static uint16_t endBatteryVoltage;

    // detect arm/disarm
    if (armState != ARMING_FLAG(ARMED)) {
        if (ARMING_FLAG(ARMED)) {
            osdStatsEnabled = false;
            osdStatsVisible = false;
            osdResetStats();
            osdShowArmed();
            resumeRefreshAt = currentTimeUs + (REFRESH_1S / 2);
        } else if (isSomeStatEnabled()
                   && !suppressStatsDisplay
                   && (!(getArmingDisableFlags() & (ARMING_DISABLED_RUNAWAY_TAKEOFF | ARMING_DISABLED_CRASH_DETECTED))
                       || !VISIBLE(osdConfig()->item_pos[OSD_WARNINGS]))) { // suppress stats if runaway takeoff triggered disarm and WARNINGS element is visible
            osdStatsEnabled = true;
            resumeRefreshAt = currentTimeUs + (60 * REFRESH_1S);
            endBatteryVoltage = getBatteryVoltage();
            osdStatsRowCount = 0; // reset to 0 so it will be recalculated on the next stats refresh
        }

        armState = ARMING_FLAG(ARMED);
    }


    if (ARMING_FLAG(ARMED)) {
        osdUpdateStats();
        timeUs_t deltaT = currentTimeUs - lastTimeUs;
        osdFlyTime += deltaT;
        stats.armed_time += deltaT;
    } else if (osdStatsEnabled) {  // handle showing/hiding stats based on OSD disable switch position
        if (displayIsGrabbed(osdDisplayPort)) {
            osdStatsEnabled = false;
            resumeRefreshAt = 0;
            stats.armed_time = 0;
        } else {
            if (IS_RC_MODE_ACTIVE(BOXOSD) && osdStatsVisible) {
                osdStatsVisible = false;
                displayClearScreen(osdDisplayPort);
            } else if (!IS_RC_MODE_ACTIVE(BOXOSD)) {
                if (!osdStatsVisible) {
                    osdStatsVisible = true;
                    osdStatsRefreshTimeUs = 0;
                }
                if (currentTimeUs >= osdStatsRefreshTimeUs) {
                    osdStatsRefreshTimeUs = currentTimeUs + REFRESH_1S;
                    osdRefreshStats(endBatteryVoltage);
                }
            }
        }
    }
    lastTimeUs = currentTimeUs;

    if (resumeRefreshAt) {
        if (cmp32(currentTimeUs, resumeRefreshAt) < 0) {
            // in timeout period, check sticks for activity to resume display.
            if (IS_HI(THROTTLE) || IS_HI(PITCH)) {
                resumeRefreshAt = currentTimeUs;
            }
            displayHeartbeat(osdDisplayPort);
            return;
        } else {
            displayClearScreen(osdDisplayPort);
            resumeRefreshAt = 0;
            osdStatsEnabled = false;
            stats.armed_time = 0;
        }
    }

#ifdef USE_ESC_SENSOR
    if (featureIsEnabled(FEATURE_ESC_SENSOR)) {
        osdEscDataCombined = getEscSensorData(ESC_SENSOR_COMBINED);
    }
#endif

#if defined(USE_ACC)
    if (sensors(SENSOR_ACC)
       && (VISIBLE(osdConfig()->item_pos[OSD_G_FORCE]) || osdStatGetState(OSD_STAT_MAX_G_FORCE))) {
            // only calculate the G force if the element is visible or the stat is enabled
        for (int axis = 0; axis < XYZ_AXIS_COUNT; axis++) {
            const float a = accAverage[axis];
            osdGForce += a * a;
        }
        osdGForce = sqrtf(osdGForce) * acc.dev.acc_1G_rec;
    }
#endif

#ifdef USE_CMS
    if (!displayIsGrabbed(osdDisplayPort))
#endif
    {
        osdUpdateAlarms();
        osdDrawElements(currentTimeUs);
        displayHeartbeat(osdDisplayPort);
    }
}

/*
 * Called periodically by the scheduler
 */
void osdUpdate(timeUs_t currentTimeUs)
{
    static uint32_t counter = 0;

    if (isBeeperOn()) {
        showVisualBeeper = true;
    }

#ifdef MAX7456_DMA_CHANNEL_TX
    // don't touch buffers if DMA transaction is in progress
    if (displayIsTransferInProgress(osdDisplayPort)) {
        return;
    }
#endif // MAX7456_DMA_CHANNEL_TX

#ifdef USE_SLOW_MSP_DISPLAYPORT_RATE_WHEN_UNARMED
    static uint32_t idlecounter = 0;
    if (!ARMING_FLAG(ARMED)) {
        if (idlecounter++ % 4 != 0) {
            return;
        }
    }
#endif

    // redraw values in buffer
#ifdef USE_MAX7456
#define DRAW_FREQ_DENOM 5
#else
#define DRAW_FREQ_DENOM 10 // MWOSD @ 115200 baud (
#endif
#define STATS_FREQ_DENOM    50

    if (counter % DRAW_FREQ_DENOM == 0) {
        osdRefresh(currentTimeUs);
        showVisualBeeper = false;
    } else {
        // rest of time redraw screen 10 chars per idle so it doesn't lock the main idle
        displayDrawScreen(osdDisplayPort);
    }
    ++counter;
}

void osdSuppressStats(bool flag)
{
    suppressStatsDisplay = flag;
}

#ifdef USE_OSD_PROFILES
bool osdElementVisible(uint16_t value)
{
    return (bool)((((value & OSD_PROFILE_MASK) >> OSD_PROFILE_BITS_POS) & osdProfile) != 0);
}
#endif

bool osdGetVisualBeeperState(void)
{
    return showVisualBeeper;
}

statistic_t *osdGetStats(void)
{
    return &stats;
}
#endif // USE_OSD<|MERGE_RESOLUTION|>--- conflicted
+++ resolved
@@ -265,14 +265,10 @@
 
     osdConfig->osdProfileIndex = 1;
     osdConfig->ahInvert = false;
-<<<<<<< HEAD
-
     for (int i=0; i < OSD_PROFILE_COUNT; i++) {
         osdConfig->profile[i][0] = '\0';
     }
-=======
     osdConfig->rssi_dbm_alarm = 60;
->>>>>>> e7e65ae0
 }
 
 static void osdDrawLogo(int x, int y)
