--- conflicted
+++ resolved
@@ -1,450 +1,424 @@
-#include "board.h"
-
-#define SOFT_SERIAL_TIMER_MHZ 3
-#define SOFT_SERIAL_1_TIMER_RX_HARDWARE 4
-#define SOFT_SERIAL_1_TIMER_TX_HARDWARE 5
-#define SOFT_SERIAL_2_TIMER_RX_HARDWARE 6
-#define SOFT_SERIAL_2_TIMER_TX_HARDWARE 7
-
-#define RX_TOTAL_BITS 10
-#define TX_TOTAL_BITS 10
-
-#define MAX_SOFTSERIAL_PORTS 2
-softSerial_t softSerialPorts[MAX_SOFTSERIAL_PORTS];
-
-
-void onSerialTimer(uint8_t portIndex, uint16_t capture);
-void onSerialRxPinChange(uint8_t portIndex, uint16_t capture);
-
-void setTxSignal(softSerial_t *softSerial, uint8_t state)
-{
-    if (softSerial->isInverted) {
-        state = !state;
-    }
-
-    if (state) {
-        digitalHi(softSerial->txTimerHardware->gpio, softSerial->txTimerHardware->pin);
-    } else {
-        digitalLo(softSerial->txTimerHardware->gpio, softSerial->txTimerHardware->pin);
-    }
-}
-
-softSerial_t* lookupSoftSerial(uint8_t reference)
-{
-    assert_param(reference >= 0 && reference <= MAX_SOFTSERIAL_PORTS);
-
-    return &(softSerialPorts[reference]);
-}
-
-void resetSerialTimer(softSerial_t *softSerial)
-{
-    //uint16_t counter = TIM_GetCounter(softSerial->rxTimerHardware->tim);
-    TIM_SetCounter(softSerial->rxTimerHardware->tim, 0);
-    //counter = TIM_GetCounter(softSerial->rxTimerHardware->tim);
-}
-
-void stopSerialTimer(softSerial_t *softSerial)
-{
-    TIM_Cmd(softSerial->rxTimerHardware->tim, DISABLE);
-}
-
-void startSerialTimer(softSerial_t *softSerial)
-{
-    TIM_Cmd(softSerial->rxTimerHardware->tim, ENABLE);
-}
-
-static void softSerialGPIOConfig(GPIO_TypeDef *gpio, uint16_t pin, GPIO_Mode mode)
-{
-    gpio_config_t cfg;
-
-    cfg.pin = pin;
-    cfg.mode = mode;
-    cfg.speed = Speed_2MHz;
-    gpioInit(gpio, &cfg);
-}
-
-void serialInputPortConfig(const timerHardware_t *timerHardwarePtr)
-{
-    softSerialGPIOConfig(timerHardwarePtr->gpio, timerHardwarePtr->pin, Mode_IPU);
-}
-
-bool isTimerPeriodTooLarge(uint32_t timerPeriod)
-{
-    return timerPeriod > 0xFFFF;
-}
-
-void serialTimerTxConfig(const timerHardware_t *timerHardwarePtr, uint8_t reference, uint32_t baud)
-{
-    uint32_t clock = SystemCoreClock;
-    uint32_t timerPeriod;
-    do {
-        timerPeriod = clock / baud;
-        if (isTimerPeriodTooLarge(timerPeriod)) {
-            if (clock > 1) {
-                clock = clock / 2;
-            } else {
-                // TODO unable to continue, unable to determine clock and timerPeriods for the given baud
-            }
-
-        }
-    } while (isTimerPeriodTooLarge(timerPeriod));
-
-    uint8_t mhz = SystemCoreClock / 1000000;
-    timerConfigure(timerHardwarePtr, timerPeriod, mhz);
-    configureTimerCaptureCompareInterrupt(timerHardwarePtr, reference, onSerialTimer);
-}
-
-void serialICConfig(TIM_TypeDef *tim, uint8_t channel, uint16_t polarity)
-{
-    TIM_ICInitTypeDef  TIM_ICInitStructure;
-
-    TIM_ICStructInit(&TIM_ICInitStructure);
-    TIM_ICInitStructure.TIM_Channel = channel;
-    TIM_ICInitStructure.TIM_ICPolarity = polarity;
-    TIM_ICInitStructure.TIM_ICSelection = TIM_ICSelection_DirectTI;
-    TIM_ICInitStructure.TIM_ICPrescaler = TIM_ICPSC_DIV1;
-    TIM_ICInitStructure.TIM_ICFilter = 0x0;
-
-    TIM_ICInit(tim, &TIM_ICInitStructure);
-}
-
-void serialTimerRxConfig(const timerHardware_t *timerHardwarePtr, uint8_t reference, uint8_t inverted)
-{
-    // start bit is usually a FALLING signal
-    serialICConfig(timerHardwarePtr->tim, timerHardwarePtr->channel, inverted ? TIM_ICPolarity_Rising : TIM_ICPolarity_Falling);
-    configureTimerCaptureCompareInterrupt(timerHardwarePtr, reference, onSerialRxPinChange);
-}
-
-void serialOutputPortConfig(const timerHardware_t *timerHardwarePtr)
-{
-    softSerialGPIOConfig(timerHardwarePtr->gpio, timerHardwarePtr->pin, Mode_Out_PP);
-}
-
-void resetBuffers(softSerial_t *softSerial)
-{
-    softSerial->port.rxBufferSize = SOFT_SERIAL_BUFFER_SIZE;
-    softSerial->port.rxBuffer = softSerial->rxBuffer;
-    softSerial->port.rxBufferTail = 0;
-    softSerial->port.rxBufferHead = 0;
-
-    softSerial->port.txBuffer = softSerial->txBuffer;
-    softSerial->port.txBufferSize = SOFT_SERIAL_BUFFER_SIZE,
-    softSerial->port.txBufferTail = 0;
-    softSerial->port.txBufferHead = 0;
-}
-
-void initialiseSoftSerial(softSerial_t *softSerial, uint8_t portIndex, uint32_t baud, uint8_t inverted)
-{
-    softSerial->port.vTable = softSerialVTable;
-    softSerial->port.mode = MODE_RXTX;
-
-    resetBuffers(softSerial);
-
-    softSerial->isTransmittingData = false;
-
-    softSerial->isSearchingForStartBit = true;
-    softSerial->rxBitIndex = 0;
-    softSerial->isInverted = inverted;
-
-    serialOutputPortConfig(softSerial->txTimerHardware);
-    serialInputPortConfig(softSerial->rxTimerHardware);
-
-    setTxSignal(softSerial, ENABLE);
-    delay(50);
-
-    serialTimerTxConfig(softSerial->txTimerHardware, portIndex, baud);
-    serialTimerRxConfig(softSerial->rxTimerHardware, portIndex, inverted);
-}
-
-typedef struct softSerialConfiguration_s {
-    uint32_t sharedBaudRate;
-    bool primaryPortInitialised;
-} softSerialConfiguration_t;
-
-softSerialConfiguration_t softSerialConfiguration = {
-    0,
-    false
-};
-
-void setupSoftSerialPrimary(uint32_t baud, uint8_t inverted)
-{
-    uint8_t portIndex = 0;
-    softSerial_t *softSerial = &(softSerialPorts[portIndex]);
-
-    softSerial->rxTimerHardware = &(timerHardware[SOFT_SERIAL_1_TIMER_RX_HARDWARE]);
-    softSerial->txTimerHardware = &(timerHardware[SOFT_SERIAL_1_TIMER_TX_HARDWARE]);
-
-    initialiseSoftSerial(softSerial, portIndex, baud, inverted);
-
-    softSerialConfiguration.sharedBaudRate = baud;
-    softSerialConfiguration.primaryPortInitialised = true;
-}
-
-void setupSoftSerialSecondary(uint8_t inverted)
-{
-    int portIndex = 1;
-    softSerial_t *softSerial = &(softSerialPorts[portIndex]);
-
-    softSerial->rxTimerHardware = &(timerHardware[SOFT_SERIAL_2_TIMER_RX_HARDWARE]);
-    softSerial->txTimerHardware = &(timerHardware[SOFT_SERIAL_2_TIMER_TX_HARDWARE]);
-
-    initialiseSoftSerial(softSerial, portIndex, softSerialConfiguration.sharedBaudRate, inverted);
-}
-
-
-void updateBufferIndex(softSerial_t *softSerial)
-{
-    if (softSerial->port.rxBufferTail >= softSerial->port.rxBufferSize - 1) {
-        softSerial->port.rxBufferTail = 0; //cycling the buffer
-    } else {
-        softSerial->port.rxBufferTail++;
-    }
-}
-
-/*********************************************/
-
-void prepareToSendNextByte(softSerial_t *softSerial)
-{
-    char byteToSend;
-
-    if ((softSerial->port.mode & MODE_TX) == 0) {
-        return;
-    }
-
-<<<<<<< HEAD
-    if (isSoftSerialTransmitBufferEmpty((serialPort_t *)softSerial)) {
-        return;
-    }
-
-    // choose data to send and update pointer to next byte
-    byteToSend = softSerial->port.txBuffer[softSerial->port.txBufferTail++];
-    if (softSerial->port.txBufferTail >= softSerial->port.txBufferSize) {
-        softSerial->port.txBufferTail = 0;
-    }
-
-    // build internal buffer, MSB = Stop Bit (1) + data bits (MSB to LSB) + start bit(0) LSB
-    softSerial->internalTxBuffer = (1 << (TX_TOTAL_BITS - 1)) | (byteToSend << 1);
-    softSerial->bitsLeftToTransmit = TX_TOTAL_BITS;
-    softSerial->isTransmittingData = true;
-}
-
-void processTxState(softSerial_t *softSerial)
-{
-    uint8_t mask;
-
-    if (softSerial->isTransmittingData) {
-=======
-        // build internal buffer, MSB = Stop Bit (1) + data bits (MSB to LSB) + start bit(0) LSB
-        softSerial->internalTxBuffer = (1 << (TX_TOTAL_BITS - 1)) | (byteToSend << 1);
-        softSerial->bitsLeftToTransmit = TX_TOTAL_BITS;
-        softSerial->isTransmittingData = true;
-
-        return;
-    }
-
-    if (softSerial->bitsLeftToTransmit) {
->>>>>>> 13607964
-        mask = softSerial->internalTxBuffer & 1;
-        softSerial->internalTxBuffer >>= 1;
-
-        setTxSignal(softSerial, mask);
-<<<<<<< HEAD
-
-        if (--softSerial->bitsLeftToTransmit <= 0) {
-            softSerial->isTransmittingData = false;
-        }
-        return;
-    }
-
-    prepareToSendNextByte(softSerial);
-=======
-        softSerial->bitsLeftToTransmit--;
-        return;
-    }
-
-    softSerial->isTransmittingData = false;
->>>>>>> 13607964
-}
-
-
-enum {
-    TRAILING,
-    LEADING
-};
-
-void applyChangedBits(softSerial_t *softSerial)
-{
-    if (softSerial->rxEdge == TRAILING) {
-        uint8_t bitToSet;
-        for (bitToSet = softSerial->rxLastLeadingEdgeAtBitIndex; bitToSet < softSerial->rxBitIndex ; bitToSet++) {
-            softSerial->internalRxBuffer |= 1 << bitToSet;
-        }
-    }
-}
-
-void prepareForNextRxByte(softSerial_t *softSerial)
-{
-    // prepare for next byte
-    softSerial->rxBitIndex = 0;
-    softSerial->isSearchingForStartBit = true;
-    if (softSerial->rxEdge == LEADING) {
-        softSerial->rxEdge = TRAILING;
-        serialICConfig(softSerial->rxTimerHardware->tim, softSerial->rxTimerHardware->channel, softSerial->isInverted ? TIM_ICPolarity_Rising : TIM_ICPolarity_Falling);
-    }
-}
-
-void extractAndStoreRxByte(softSerial_t *softSerial)
-{
-    if ((softSerial->port.mode & MODE_RX) == 0) {
-        return;
-    }
-
-    uint8_t rxByte = (softSerial->internalRxBuffer >> 1) & 0xFF;
-    softSerial->port.rxBuffer[softSerial->port.rxBufferTail] = rxByte;
-    updateBufferIndex(softSerial);
-}
-
-void processRxState(softSerial_t *softSerial)
-{
-    if (softSerial->isSearchingForStartBit) {
-        return;
-    }
-
-    softSerial->rxBitIndex++;
-
-    if (softSerial->rxBitIndex == RX_TOTAL_BITS - 1) {
-        applyChangedBits(softSerial);
-        return;
-    }
-
-    if (softSerial->rxBitIndex == RX_TOTAL_BITS) {
-        extractAndStoreRxByte(softSerial);
-        prepareForNextRxByte(softSerial);
-    }
-}
-
-void onSerialTimer(uint8_t portIndex, uint16_t capture)
-{
-    softSerial_t *softSerial = &(softSerialPorts[portIndex]);
-
-    processTxState(softSerial);
-    processRxState(softSerial);
-}
-
-void onSerialRxPinChange(uint8_t portIndex, uint16_t capture)
-{
-    softSerial_t *softSerial = &(softSerialPorts[portIndex]);
-
-    if ((softSerial->port.mode & MODE_RX) == 0) {
-        return;
-    }
-
-    if (softSerial->isSearchingForStartBit) {
-        TIM_SetCounter(softSerial->rxTimerHardware->tim, 0); // synchronise bit counter
-        serialICConfig(softSerial->rxTimerHardware->tim, softSerial->rxTimerHardware->channel, softSerial->isInverted ? TIM_ICPolarity_Falling : TIM_ICPolarity_Rising);
-        softSerial->rxEdge = LEADING;
-
-        softSerial->rxBitIndex = 0;
-        softSerial->rxLastLeadingEdgeAtBitIndex = 0;
-        softSerial->internalRxBuffer = 0;
-        softSerial->isSearchingForStartBit = false;
-        return;
-    }
-
-    if (softSerial->rxEdge == LEADING) {
-        softSerial->rxLastLeadingEdgeAtBitIndex = softSerial->rxBitIndex;
-    }
-
-    applyChangedBits(softSerial);
-
-    if (softSerial->rxEdge == TRAILING) {
-        softSerial->rxEdge = LEADING;
-        serialICConfig(softSerial->rxTimerHardware->tim, softSerial->rxTimerHardware->channel, softSerial->isInverted ? TIM_ICPolarity_Falling : TIM_ICPolarity_Rising);
-    } else {
-        softSerial->rxEdge = TRAILING;
-        serialICConfig(softSerial->rxTimerHardware->tim, softSerial->rxTimerHardware->channel, softSerial->isInverted ? TIM_ICPolarity_Rising : TIM_ICPolarity_Falling);
-    }
-}
-
-uint8_t softSerialTotalBytesWaiting(serialPort_t *instance)
-{
-    if ((instance->mode & MODE_RX) == 0) {
-        return 0;
-    }
-
-    int availableBytes;
-    softSerial_t *softSerial = (softSerial_t *)instance;
-    if (softSerial->port.rxBufferTail == softSerial->port.rxBufferHead) {
-        return 0;
-    }
-
-    if (softSerial->port.rxBufferTail > softSerial->port.rxBufferHead) {
-        availableBytes = softSerial->port.rxBufferTail - softSerial->port.rxBufferHead;
-    } else {
-        availableBytes = softSerial->port.rxBufferTail + softSerial->port.rxBufferSize - softSerial->port.rxBufferHead;
-    }
-    return availableBytes;
-}
-
-static void moveHeadToNextByte(softSerial_t *softSerial)
-{
-    if (softSerial->port.rxBufferHead < softSerial->port.rxBufferSize - 1) {
-        softSerial->port.rxBufferHead++;
-    } else {
-        softSerial->port.rxBufferHead = 0;
-    }
-}
-
-uint8_t softSerialReadByte(serialPort_t *instance)
-{
-    char b;
-
-    if ((instance->mode & MODE_RX) == 0) {
-        return 0;
-    }
-
-    if (softSerialTotalBytesWaiting(instance) == 0) {
-        return 0;
-    }
-
-    b = instance->rxBuffer[instance->rxBufferHead];
-
-    moveHeadToNextByte((softSerial_t *)instance);
-    return b;
-}
-
-void softSerialWriteByte(serialPort_t *s, uint8_t ch)
-{
-    if ((s->mode & MODE_TX) == 0) {
-        return;
-    }
-
-    s->txBuffer[s->txBufferHead] = ch;
-    s->txBufferHead = (s->txBufferHead + 1) % s->txBufferSize;
-}
-
-void softSerialSetBaudRate(serialPort_t *s, uint32_t baudRate)
-{
-    // not implemented.
-}
-
-void softSerialSetMode(serialPort_t *instance, portMode_t mode)
-{
-    instance->mode = mode;
-}
-
-bool isSoftSerialTransmitBufferEmpty(serialPort_t *instance)
-{
-    return instance->txBufferHead == instance->txBufferTail;
-}
-
-const struct serialPortVTable softSerialVTable[] = {
-    {
-        softSerialWriteByte,
-        softSerialTotalBytesWaiting,
-        softSerialReadByte,
-        softSerialSetBaudRate,
-        isSoftSerialTransmitBufferEmpty,
-        softSerialSetMode,
-    }
-};
+#include "board.h"
+
+#define SOFT_SERIAL_TIMER_MHZ 3
+#define SOFT_SERIAL_1_TIMER_RX_HARDWARE 4
+#define SOFT_SERIAL_1_TIMER_TX_HARDWARE 5
+#define SOFT_SERIAL_2_TIMER_RX_HARDWARE 6
+#define SOFT_SERIAL_2_TIMER_TX_HARDWARE 7
+
+#define RX_TOTAL_BITS 10
+#define TX_TOTAL_BITS 10
+
+#define MAX_SOFTSERIAL_PORTS 2
+softSerial_t softSerialPorts[MAX_SOFTSERIAL_PORTS];
+
+
+void onSerialTimer(uint8_t portIndex, uint16_t capture);
+void onSerialRxPinChange(uint8_t portIndex, uint16_t capture);
+
+void setTxSignal(softSerial_t *softSerial, uint8_t state)
+{
+    if (softSerial->isInverted) {
+        state = !state;
+    }
+
+    if (state) {
+        digitalHi(softSerial->txTimerHardware->gpio, softSerial->txTimerHardware->pin);
+    } else {
+        digitalLo(softSerial->txTimerHardware->gpio, softSerial->txTimerHardware->pin);
+    }
+}
+
+softSerial_t* lookupSoftSerial(uint8_t reference)
+{
+    assert_param(reference >= 0 && reference <= MAX_SOFTSERIAL_PORTS);
+
+    return &(softSerialPorts[reference]);
+}
+
+void resetSerialTimer(softSerial_t *softSerial)
+{
+    //uint16_t counter = TIM_GetCounter(softSerial->rxTimerHardware->tim);
+    TIM_SetCounter(softSerial->rxTimerHardware->tim, 0);
+    //counter = TIM_GetCounter(softSerial->rxTimerHardware->tim);
+}
+
+void stopSerialTimer(softSerial_t *softSerial)
+{
+    TIM_Cmd(softSerial->rxTimerHardware->tim, DISABLE);
+}
+
+void startSerialTimer(softSerial_t *softSerial)
+{
+    TIM_Cmd(softSerial->rxTimerHardware->tim, ENABLE);
+}
+
+static void softSerialGPIOConfig(GPIO_TypeDef *gpio, uint16_t pin, GPIO_Mode mode)
+{
+    gpio_config_t cfg;
+
+    cfg.pin = pin;
+    cfg.mode = mode;
+    cfg.speed = Speed_2MHz;
+    gpioInit(gpio, &cfg);
+}
+
+void serialInputPortConfig(const timerHardware_t *timerHardwarePtr)
+{
+    softSerialGPIOConfig(timerHardwarePtr->gpio, timerHardwarePtr->pin, Mode_IPU);
+}
+
+bool isTimerPeriodTooLarge(uint32_t timerPeriod)
+{
+    return timerPeriod > 0xFFFF;
+}
+
+void serialTimerTxConfig(const timerHardware_t *timerHardwarePtr, uint8_t reference, uint32_t baud)
+{
+    uint32_t clock = SystemCoreClock;
+    uint32_t timerPeriod;
+    do {
+        timerPeriod = clock / baud;
+        if (isTimerPeriodTooLarge(timerPeriod)) {
+            if (clock > 1) {
+                clock = clock / 2;
+            } else {
+                // TODO unable to continue, unable to determine clock and timerPeriods for the given baud
+            }
+
+        }
+    } while (isTimerPeriodTooLarge(timerPeriod));
+
+    uint8_t mhz = SystemCoreClock / 1000000;
+    timerConfigure(timerHardwarePtr, timerPeriod, mhz);
+    configureTimerCaptureCompareInterrupt(timerHardwarePtr, reference, onSerialTimer);
+}
+
+void serialICConfig(TIM_TypeDef *tim, uint8_t channel, uint16_t polarity)
+{
+    TIM_ICInitTypeDef  TIM_ICInitStructure;
+
+    TIM_ICStructInit(&TIM_ICInitStructure);
+    TIM_ICInitStructure.TIM_Channel = channel;
+    TIM_ICInitStructure.TIM_ICPolarity = polarity;
+    TIM_ICInitStructure.TIM_ICSelection = TIM_ICSelection_DirectTI;
+    TIM_ICInitStructure.TIM_ICPrescaler = TIM_ICPSC_DIV1;
+    TIM_ICInitStructure.TIM_ICFilter = 0x0;
+
+    TIM_ICInit(tim, &TIM_ICInitStructure);
+}
+
+void serialTimerRxConfig(const timerHardware_t *timerHardwarePtr, uint8_t reference, uint8_t inverted)
+{
+    // start bit is usually a FALLING signal
+    serialICConfig(timerHardwarePtr->tim, timerHardwarePtr->channel, inverted ? TIM_ICPolarity_Rising : TIM_ICPolarity_Falling);
+    configureTimerCaptureCompareInterrupt(timerHardwarePtr, reference, onSerialRxPinChange);
+}
+
+void serialOutputPortConfig(const timerHardware_t *timerHardwarePtr)
+{
+    softSerialGPIOConfig(timerHardwarePtr->gpio, timerHardwarePtr->pin, Mode_Out_PP);
+}
+
+void resetBuffers(softSerial_t *softSerial)
+{
+    softSerial->port.rxBufferSize = SOFT_SERIAL_BUFFER_SIZE;
+    softSerial->port.rxBuffer = softSerial->rxBuffer;
+    softSerial->port.rxBufferTail = 0;
+    softSerial->port.rxBufferHead = 0;
+
+    softSerial->port.txBuffer = softSerial->txBuffer;
+    softSerial->port.txBufferSize = SOFT_SERIAL_BUFFER_SIZE,
+    softSerial->port.txBufferTail = 0;
+    softSerial->port.txBufferHead = 0;
+}
+
+void initialiseSoftSerial(softSerial_t *softSerial, uint8_t portIndex, uint32_t baud, uint8_t inverted)
+{
+    softSerial->port.vTable = softSerialVTable;
+    softSerial->port.mode = MODE_RXTX;
+
+    resetBuffers(softSerial);
+
+    softSerial->isTransmittingData = false;
+
+    softSerial->isSearchingForStartBit = true;
+    softSerial->rxBitIndex = 0;
+    softSerial->isInverted = inverted;
+
+    serialOutputPortConfig(softSerial->txTimerHardware);
+    serialInputPortConfig(softSerial->rxTimerHardware);
+
+    setTxSignal(softSerial, ENABLE);
+    delay(50);
+
+    serialTimerTxConfig(softSerial->txTimerHardware, portIndex, baud);
+    serialTimerRxConfig(softSerial->rxTimerHardware, portIndex, inverted);
+}
+
+typedef struct softSerialConfiguration_s {
+    uint32_t sharedBaudRate;
+    bool primaryPortInitialised;
+} softSerialConfiguration_t;
+
+softSerialConfiguration_t softSerialConfiguration = {
+    0,
+    false
+};
+
+void setupSoftSerialPrimary(uint32_t baud, uint8_t inverted)
+{
+    uint8_t portIndex = 0;
+    softSerial_t *softSerial = &(softSerialPorts[portIndex]);
+
+    softSerial->rxTimerHardware = &(timerHardware[SOFT_SERIAL_1_TIMER_RX_HARDWARE]);
+    softSerial->txTimerHardware = &(timerHardware[SOFT_SERIAL_1_TIMER_TX_HARDWARE]);
+
+    initialiseSoftSerial(softSerial, portIndex, baud, inverted);
+
+    softSerialConfiguration.sharedBaudRate = baud;
+    softSerialConfiguration.primaryPortInitialised = true;
+}
+
+void setupSoftSerialSecondary(uint8_t inverted)
+{
+    int portIndex = 1;
+    softSerial_t *softSerial = &(softSerialPorts[portIndex]);
+
+    softSerial->rxTimerHardware = &(timerHardware[SOFT_SERIAL_2_TIMER_RX_HARDWARE]);
+    softSerial->txTimerHardware = &(timerHardware[SOFT_SERIAL_2_TIMER_TX_HARDWARE]);
+
+    initialiseSoftSerial(softSerial, portIndex, softSerialConfiguration.sharedBaudRate, inverted);
+}
+
+
+void updateBufferIndex(softSerial_t *softSerial)
+{
+    if (softSerial->port.rxBufferTail >= softSerial->port.rxBufferSize - 1) {
+        softSerial->port.rxBufferTail = 0; //cycling the buffer
+    } else {
+        softSerial->port.rxBufferTail++;
+    }
+}
+
+/*********************************************/
+
+void processTxState(softSerial_t *softSerial)
+{
+    uint8_t mask;
+
+    if (!softSerial->isTransmittingData) {
+        char byteToSend;
+        if (isSoftSerialTransmitBufferEmpty((serialPort_t *)softSerial)) {
+            return;
+        }
+
+        // data to send
+        byteToSend = softSerial->port.txBuffer[softSerial->port.txBufferTail++];
+        if (softSerial->port.txBufferTail >= softSerial->port.txBufferSize) {
+            softSerial->port.txBufferTail = 0;
+        }
+
+        // build internal buffer, MSB = Stop Bit (1) + data bits (MSB to LSB) + start bit(0) LSB
+        softSerial->internalTxBuffer = (1 << (TX_TOTAL_BITS - 1)) | (byteToSend << 1);
+        softSerial->bitsLeftToTransmit = TX_TOTAL_BITS;
+        softSerial->isTransmittingData = true;
+
+        return;
+    }
+
+    if (softSerial->bitsLeftToTransmit) {
+        mask = softSerial->internalTxBuffer & 1;
+        softSerial->internalTxBuffer >>= 1;
+
+        setTxSignal(softSerial, mask);
+        softSerial->bitsLeftToTransmit--;
+        return;
+    }
+
+    softSerial->isTransmittingData = false;
+}
+
+
+
+enum {
+    TRAILING,
+    LEADING
+};
+
+void applyChangedBits(softSerial_t *softSerial)
+{
+    if (softSerial->rxEdge == TRAILING) {
+        uint8_t bitToSet;
+        for (bitToSet = softSerial->rxLastLeadingEdgeAtBitIndex; bitToSet < softSerial->rxBitIndex ; bitToSet++) {
+            softSerial->internalRxBuffer |= 1 << bitToSet;
+        }
+    }
+}
+
+void prepareForNextRxByte(softSerial_t *softSerial)
+{
+    // prepare for next byte
+    softSerial->rxBitIndex = 0;
+    softSerial->isSearchingForStartBit = true;
+    if (softSerial->rxEdge == LEADING) {
+        softSerial->rxEdge = TRAILING;
+        serialICConfig(softSerial->rxTimerHardware->tim, softSerial->rxTimerHardware->channel, softSerial->isInverted ? TIM_ICPolarity_Rising : TIM_ICPolarity_Falling);
+    }
+}
+
+void extractAndStoreRxByte(softSerial_t *softSerial)
+{
+    if ((softSerial->port.mode & MODE_RX) == 0) {
+        return;
+    }
+
+    uint8_t rxByte = (softSerial->internalRxBuffer >> 1) & 0xFF;
+    softSerial->port.rxBuffer[softSerial->port.rxBufferTail] = rxByte;
+    updateBufferIndex(softSerial);
+}
+
+void processRxState(softSerial_t *softSerial)
+{
+    if (softSerial->isSearchingForStartBit) {
+        return;
+    }
+
+    softSerial->rxBitIndex++;
+
+    if (softSerial->rxBitIndex == RX_TOTAL_BITS - 1) {
+        applyChangedBits(softSerial);
+        return;
+    }
+
+    if (softSerial->rxBitIndex == RX_TOTAL_BITS) {
+        extractAndStoreRxByte(softSerial);
+        prepareForNextRxByte(softSerial);
+    }
+}
+
+void onSerialTimer(uint8_t portIndex, uint16_t capture)
+{
+    softSerial_t *softSerial = &(softSerialPorts[portIndex]);
+
+    processTxState(softSerial);
+    processRxState(softSerial);
+}
+
+void onSerialRxPinChange(uint8_t portIndex, uint16_t capture)
+{
+    softSerial_t *softSerial = &(softSerialPorts[portIndex]);
+
+    if ((softSerial->port.mode & MODE_RX) == 0) {
+        return;
+    }
+
+    if (softSerial->isSearchingForStartBit) {
+        TIM_SetCounter(softSerial->rxTimerHardware->tim, 0); // synchronise bit counter
+        serialICConfig(softSerial->rxTimerHardware->tim, softSerial->rxTimerHardware->channel, softSerial->isInverted ? TIM_ICPolarity_Falling : TIM_ICPolarity_Rising);
+        softSerial->rxEdge = LEADING;
+
+        softSerial->rxBitIndex = 0;
+        softSerial->rxLastLeadingEdgeAtBitIndex = 0;
+        softSerial->internalRxBuffer = 0;
+        softSerial->isSearchingForStartBit = false;
+        return;
+    }
+
+    if (softSerial->rxEdge == LEADING) {
+        softSerial->rxLastLeadingEdgeAtBitIndex = softSerial->rxBitIndex;
+    }
+
+    applyChangedBits(softSerial);
+
+    if (softSerial->rxEdge == TRAILING) {
+        softSerial->rxEdge = LEADING;
+        serialICConfig(softSerial->rxTimerHardware->tim, softSerial->rxTimerHardware->channel, softSerial->isInverted ? TIM_ICPolarity_Falling : TIM_ICPolarity_Rising);
+    } else {
+        softSerial->rxEdge = TRAILING;
+        serialICConfig(softSerial->rxTimerHardware->tim, softSerial->rxTimerHardware->channel, softSerial->isInverted ? TIM_ICPolarity_Rising : TIM_ICPolarity_Falling);
+    }
+}
+
+uint8_t softSerialTotalBytesWaiting(serialPort_t *instance)
+{
+    if ((instance->mode & MODE_RX) == 0) {
+        return 0;
+    }
+
+    int availableBytes;
+    softSerial_t *softSerial = (softSerial_t *)instance;
+    if (softSerial->port.rxBufferTail == softSerial->port.rxBufferHead) {
+        return 0;
+    }
+
+    if (softSerial->port.rxBufferTail > softSerial->port.rxBufferHead) {
+        availableBytes = softSerial->port.rxBufferTail - softSerial->port.rxBufferHead;
+    } else {
+        availableBytes = softSerial->port.rxBufferTail + softSerial->port.rxBufferSize - softSerial->port.rxBufferHead;
+    }
+    return availableBytes;
+}
+
+static void moveHeadToNextByte(softSerial_t *softSerial)
+{
+    if (softSerial->port.rxBufferHead < softSerial->port.rxBufferSize - 1) {
+        softSerial->port.rxBufferHead++;
+    } else {
+        softSerial->port.rxBufferHead = 0;
+    }
+}
+
+uint8_t softSerialReadByte(serialPort_t *instance)
+{
+    char b;
+
+    if ((instance->mode & MODE_RX) == 0) {
+        return 0;
+    }
+
+    if (softSerialTotalBytesWaiting(instance) == 0) {
+        return 0;
+    }
+
+    b = instance->rxBuffer[instance->rxBufferHead];
+
+    moveHeadToNextByte((softSerial_t *)instance);
+    return b;
+}
+
+void softSerialWriteByte(serialPort_t *s, uint8_t ch)
+{
+    if ((s->mode & MODE_TX) == 0) {
+        return;
+    }
+
+    s->txBuffer[s->txBufferHead] = ch;
+    s->txBufferHead = (s->txBufferHead + 1) % s->txBufferSize;
+}
+
+void softSerialSetBaudRate(serialPort_t *s, uint32_t baudRate)
+{
+    // not implemented.
+}
+
+void softSerialSetMode(serialPort_t *instance, portMode_t mode)
+{
+    instance->mode = mode;
+}
+
+bool isSoftSerialTransmitBufferEmpty(serialPort_t *instance)
+{
+    return instance->txBufferHead == instance->txBufferTail;
+}
+
+const struct serialPortVTable softSerialVTable[] = {
+    {
+        softSerialWriteByte,
+        softSerialTotalBytesWaiting,
+        softSerialReadByte,
+        softSerialSetBaudRate,
+        isSoftSerialTransmitBufferEmpty,
+        softSerialSetMode,
+    }
+};